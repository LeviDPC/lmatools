from __future__ import absolute_import
from __future__ import print_function
import glob
import gc
import numpy as np
from lmatools.stream.subset import coroutine
from lmatools.density_tools import unique_vectors

import logging
log = logging.getLogger(__name__)
log.addHandler(logging.NullHandler())


# --------------------------------------------------------------------------
# ----- This section could be replaced with stormdrain.pipeline imports ----
# --------------------------------------------------------------------------




# class map_projector(object):
#     def __init__(self, ctr_lat, ctr_lon, proj_name='eqc'):
#         self.mapProj = MapProjection(projection=proj_name, ctrLat=ctr_lat, ctrLon=ctr_lon, lat_ts=ctr_lat, lon_0=ctr_lon)
#         self.geoProj = GeographicSystem()
#
#     def __call__(self, lon, lat, alt):
#         x,y,z = self.mapProj.fromECEF(
#                 *self.geoProj.toECEF(lon, lat, alt)
#                 )
#         return x, y, z
#
# @coroutine
# def map_projector(ctr_lat, ctr_lon, target, proj_name='eqc'):
#     mapProj = MapProjection(projection=proj_name, ctrLat=ctr_lat, ctrLon=ctr_lon, lat_ts=ctr_lat, lon_0=ctr_lon)
#     geoProj = GeographicSystem()
#     while True:
#         lon, lat, alt = (yield)
#         x,y,z = self.mapProj.fromECEF(
#                 *self.geoProj.toECEF(lon, lat, alt)
#                 )
#         target.send((x,y,z))

# --------------------------------------------------------------------------
# --------------------------------------------------------------------------
# --------------------------------------------------------------------------


@coroutine
def flash_count_log(logfile, format_string="%s flashes in frame starting at %s"):
    """ Write flash count for some frame to a file-like object. File open/close should be handled
        by the calling routine."""

    # Track flash count for each frame
    frame_times = {}
    try:
        while True:
            # Receive list of flashes, frame start time
            flashes, frame_start_time = (yield)
            n_flashes = len(flashes)

            try:
                frame_times[frame_start_time] += n_flashes
            except KeyError:
                # Key doesn't exist, so can't increment flash count
                frame_times[frame_start_time]  = n_flashes
    except GeneratorExit:
        all_times = list(frame_times.keys())
        all_times.sort()
        for frame_start_time in all_times:
            flash_count_status = format_string % (frame_times[frame_start_time], frame_start_time)
            if hasattr(logfile, 'write'):
                logfile.write(flash_count_status+'\n')
            else:
                logfile.info(flash_count_status)


@coroutine
def filter_flash(target, min_points=10):
    """ Filters flash by minimum number of points.
    """
    while True:
        evs, flash = (yield)           # Receive a flash
        if (flash['n_points'] >= 10):
            target.send((evs, flash))
        del evs, flash

def stack_chopped_arrays(chop_sequence):
    """ Given a sequence of lists of arrays, return an equal length sequence
        where the arrays have been combined by position in the original sequence.
        The lists of arrays must each be of the same length. This is useful when
        there is a list of arrays corresponding to data subdivided into time
        series chunks.

        In the example below, each row is data from a different file (letters)
        and each column is a different time window in a time series. By stacking
        the columns, a combined time series is generated.

        ([a0, a1, a2, a3],
         [b0, b1, b2, b3],
         [c0, c1, c2, c3],)
        becomes
        [a0+b0+c0, a1+b1+c1, a2+b2+c2, a3+b3+b3]
        where plus indicates concatenation
    """

    combined = [np.hstack(a) for a in zip(*chop_sequence)]
    return combined


class ArrayChopper(object):
    """ Initialized with an array of N_+1 edges corresponding to N
        windows. The edges are assumed to be sorted.

        Methods
        window_masks(data, edge_key=None): given an array of data with a named dtype,
            return a list of boolean masks that can be used to index data,
            giving the subset of data which corresponds to each window.
            If an edge_key is provided, it is assumed to reference a named array
            and masking is performed on data[edge_key]

        chop(data, edge_key=None): Returns a list of arrays where the
            masks described above have been applied to chop the data

        Generator functions for each of the above are also available
        gen_window_masks, gen_chop

    """
    def __init__(self, edges):
        self.edges = edges

    def _apply_edge_key(self, data, edge_key):
        if edge_key is not None:
            d = data[edge_key]
        else:
            d = data
        return d

    def gen_edge_pairs(self):
        for l, r in zip(self.edges[:-1], self.edges[1:]):
            yield l, r

    def window_masks(self, data, edge_key=None):
        masks = [w for w in self.gen_window_masks(self, data, edge_key)]
        return masks

    def gen_window_masks(self, data, edge_key=None):
        d = self._apply_edge_key(data, edge_key)
        for l, r in self.gen_edge_pairs():
            # make sure this is only one-side inclusive to eliminate double-counting
            within = (d >= l) & (d < r)
            yield within

    def chop(self, data, edge_key=None):
        chopped = [d for d in self.gen_chop(data, edge_key)]
        return chopped

    def gen_chop(self, data, edge_key=None):
        # d = self._apply_edge_key(data, edge_key)
        for mask in self.gen_window_masks(data, edge_key):
            yield data[mask]

@coroutine
def flashes_to_frames(time_edges, targets, time_key='start', do_events=False,
    time_edges_datetime=None, flash_counter=None):
    """ time_edges_datetime is same len as time_edges but with datetime objects
        instead of floats.

        When paired with extract_events_for_flashes, and events=False, the
        flashes are placed in the correct time frame, and any events from that
        flash, including those that cross a time boundary, are included.

        if do_events='event_time_key', then also subset the events. This
        operation is naive, i.e., the events are selected by time with no
        attempt to keep events together with their parent flash. Therefore, it
        is important to ensure that events and flashes are sent together in
        chunks that do not cross time boundaries, which implies pre-aggregating
        and time-tagging the event data so that the events and flashes remain
        together when naively subset. If those conditions are met then this
        option allows one to set up a pipeline without an additional
        extract_events_for_flashes step.
    """
    if time_edges_datetime is None:
        # print "Datetime-style time edges not found, using time edges in seconds for flash count label"
        time_edges_datetime = time_edges

    flash_count_messages = []

    assert len(time_edges) == (len(time_edges_datetime))
    assert len(time_edges) == (len(targets)+1)
    while True:
        events, flashes = (yield)
        start_times = flashes[time_key]
        sort_idx = np.argsort(start_times) #, order=[time_key])
        idx = np.searchsorted(start_times[sort_idx], time_edges)
        slices = [slice(*i) for i in zip(idx[0:-1], idx[1:])]
        if do_events != False:
            ev_start_times = events[do_events]
            ev_sort_idx = np.argsort(ev_start_times)
            ev_idx = np.searchsorted(ev_start_times[ev_sort_idx], time_edges)
            ev_slices = [slice(*i) for i in zip(ev_idx[0:-1], ev_idx[1:])]
        else:
            ev_slices = range(len(time_edges))
        for target, s, ev_s, frame_start_time in zip(targets,
                    slices, ev_slices, time_edges_datetime[:-1]):
            these_flashes = flashes[sort_idx][s]
            if do_events != False:
                these_events = events[ev_sort_idx][ev_s]
            else:
                these_events = events
            if flash_counter is not None:
                flash_counter.send((these_flashes, frame_start_time))
            # flash_count_status = "Sending %s flashes to frame starting at %s" % (len(these_flashes), frame_start_time)
            # flash_count_messages += flash_count_status
            # print flash_count_status
            target.send((these_events, these_flashes))
        del events, flashes, start_times, sort_idx, idx, slices
    log.info(flash_count_messages)

def event_yielder(evs, fls):
    for fl in fls:
        these_events = evs[evs['flash_id'] == fl['flash_id']]
        # if len(these_events) <> fl['n_points']:
            # print 'not giving all ', fl['n_points'], ' events? ', these_events.shape
        for an_ev in these_events:
            yield an_ev

@coroutine
def extract_events_for_flashes(target, flashID_key='flash_id'):
    """ Takes a large table of events and grabs only the events belonging to the flashes.
    """

    while True:
        evs, fls = (yield)
        # print 'extracting events'
        # event_dtype = evs[0].dtype
        event_dtype = evs.dtype
        events = np.fromiter( (event_yielder(evs, fls)) , dtype=event_dtype)

        # The line below (maybe maybe maybe)
        # events = np.fromiter((evs[evs['flash_id'] == fl['flash_id']] for fl in fls), dtype=event_dtype)
        # does the same thing as the two following lines, but is 10x slower.
        # The 'mapper' could actually be optimized further by calculating it globally, once per events table,
        # but this is fast enough and saves having to pass through another variable.
        # mapper = dict(zip(evs['flash_id'],evs))
        # events = np.fromiter( (mapper[fl['flash_id']] for fl in fls), dtype=event_dtype)

        target.send((events, fls))
        del events, evs, fls

# @coroutine
# def extract_events(target, flashID_key='flash_id'):
#     """ Takes a large table of events and grabs only the events belonging to the flash.
#         This is useful if you filter out a bunch of flashes before going to the trouble of
#         reading the flashes in.
#     """
#     while True:
#         evs, flash = (yield)
#         flash_id = flash[flashID_key]
#         event_dtype = evs[0].dtype
#         # events = [ev[:] for ev in evs if ev[flashID_key] == flash_id]
#         # events = np.asarray(events, dtype=event_dtype)
#         # events = evs[:]
#         events = evs[evs[flashID_key]==flash_id]
#         # events = np.fromiter((ev[:] for ev in evs if ev[flashID_key] == flash_id), dtype=event_dtype)
#         target.send((events, flash))

@coroutine
def no_projection(x_coord, y_coord, z_coord, target, use_flashes=False):
    while True:
        events, flashes = (yield)
        if use_flashes==True:
            points = flashes
        else:
            points = events
        x,y,z = points[x_coord], points[y_coord], points[z_coord]
        target.send((events, flashes, x,y,z))
        del events, flashes, x,y,z, points

@coroutine
def project(x_coord, y_coord, z_coord, mapProj, geoProj, target,
            use_flashes=False, transform=True):
    """ Adds projected coordinates to the flash and events stream"""
    while True:
        events, flashes = (yield)
        if use_flashes==True:
            points = flashes
        else:
            points = events
        if transform:
            x,y,z = mapProj.fromECEF(*geoProj.toECEF(
                        points[x_coord], points[y_coord], points[z_coord]))
        else:
            x,y,z = points[x_coord], points[y_coord], points[z_coord]
        target.send((events, flashes, np.atleast_1d(x),
                     np.atleast_1d(y), np.atleast_1d(z)))
        del events, flashes, x,y,z, points

@coroutine
def footprint_mean(flash_id_key='flash_id', area_key='area'):
    """ Takes x, y, z flash locations and gets
        Extent density unique pixels, average all flashes
    """
    while True:
        events, flash, x,y,z = (yield)
        # print 'Doing extent density',
        x_i = np.floor( (x-x0)/dx ).astype('int32')
        y_i = np.floor( (y-y0)/dy ).astype('int32')

        if len(x_i) > 0:
            footprints = dict(list(zip(flash[flash_id_key], flash[area_key])))
            # print 'with points numbering', len(x_i)
            unq_idx = unique_vectors(x_i, y_i, events['flash_id'])
            # if x[unq_idx].shape[0] > 1:
            fl_id = events['flash_id'][unq_idx]
            areas = [footprints[fi] for fi in fl_id] #puts areas in same order as x[unq_idx], y[unq_idx]
            # counts normalized by areas
            target.send((x[unq_idx],y[unq_idx],areas))
            del footprints, unq_idx, fl_id, areas
        # else:
            # print ''
        del events, flash, x, y, z, x_i, y_i

@coroutine
def footprint_mean_3d(flash_id_key='flash_id', area_key='area'):
    """ Takes x, y, z flash locations and gets
        Extent density unique pixels, average all flashes
    """
    while True:
        events, flash, x,y,z = (yield)
        # print 'Doing extent density',
        x_i = np.floor( (x-x0)/dx ).astype('int32')
        y_i = np.floor( (y-y0)/dy ).astype('int32')
        z_i = np.floor( (z-z0)/dz ).astype('int32')
        if len(x_i) > 0:
            footprints = dict(list(zip(flash[flash_id_key], flash[area_key])))
            # print 'with points numbering', len(x_i)
            unq_idx = unique_vectors(x_i, y_i, z_i, events['flash_id'])
            # if x[unq_idx].shape[0] > 1:
            fl_id = events['flash_id'][unq_idx]
            areas = [footprints[fi] for fi in fl_id] #puts areas in same order as x[unq_idx], y[unq_idx]
            # counts normalized by areas
            target.send((x[unq_idx],y[unq_idx],z[unq_idx],areas))
            del footprints, unq_idx, fl_id, areas
        # else:
            # print ''
        del events, flash, x, y, z, x_i, y_i, z_i

@coroutine
def point_density(target, weight_key=None, weight_flashes=True,
        flash_id_key='flash_id', event_grid_area_fraction_key=None):
    """ Sends event x, y, z location directly. If weight_key is provided
    also extract the weights from the flash data with variable name matching
    weight_key. if weight_flashes=False, use the event data instead of the
    flash data.
    """
    while True:
        events, flash, x, y, z = (yield)
        # print 'Doing point density',
        x = np.atleast_1d(x)
        y = np.atleast_1d(y)
        if len(x) > 0:
            if weight_key is not None:
                if weight_flashes:
                    weight_lookup = dict(list(zip(flash[flash_id_key],
                        flash[weight_key])))
                    #puts weights in same order as x, y
                    weights = np.fromiter((weight_lookup[fi] for fi in
                        events['flash_id']), dtype='float64')
                else:
                    weights = events[weight_key]
            else:
                weights = None
            log.debug('with points numbering %s'.format(len(x)))
            target.send((x, y, weights))
        del events, flash ,x,y,z

@coroutine
def point_density_3d(target, weight_key=None, weight_flashes=True,
        flash_id_key='flash_id'):
    """ Sends event x, y, z location directly. If weight_key is provided
    also extract the weights from the flash data with variable name matching
    weight_key. if weight_flashes=False, use the event data instead of the
    flash data.
    """
    while True:
        events, flash, x, y, z = (yield)
        # print 'Doing point density',
        if len(x) > 0:
            if weight_key is not None:
                if weight_flashes:
                    weight_lookup = dict(list(zip(flash[flash_id_key],
                        flash[weight_key])))
                    #puts weights in same order as x, y
                    weights = np.fromiter((weight_lookup[fi] for fi in
                        events['flash_id']), dtype='float64')
                else:
                    weights = events[weight_key]
            else:
                weights = None
            log.debug('with points numbering %s'.format(len(x)))
            target.send((x, y, z, weights))
        del events, flash ,x,y,z

@coroutine
def flash_std(x0, y0, dx, dy, target, flash_id_key='flash_id', weight_key=None):
    """ This function assumes a regular grid in x and y with spacing dx, dy

        x0, y0 is the x coordinate of the lower left corner of the lower-left grid cell,
        i.e., the lower left node of the grid mesh in cartesian space

        Eliminates duplicate points in gridded space and sends the reduced
        set of points to the target.

        NOTE: Use of this function is to only find the standard deviation of flash size.
    """
    while True:
        # assumes x,y,z are in same order as events
        events, flash, x,y,z = (yield)
        # print 'Doing extent density',
        x_i = np.floor( (x-x0)/dx ).astype('int32')
        y_i = np.floor( (y-y0)/dy ).astype('int32')

        if len(x_i) > 0:
            log.debug(('extent with points numbering', len(x_i), ' with weights', weight_key))
            unq_idx = unique_vectors(x_i, y_i, events[flash_id_key])
            # if x[unq_idx].shape[0] > 1:
            if weight_key != None:
                weight_lookup = dict(list(zip(flash[flash_id_key], flash[weight_key]**2.)))
                weights = [weight_lookup[fi] for fi in events[unq_idx]['flash_id']] #puts weights in same order as x[unq_idx], y[unq_idx]
                del weight_lookup
            else:
                weights = None
            target.send((x[unq_idx], y[unq_idx], weights))
            del weights, unq_idx
        # else:
            # print ''
        del events, flash, x, y, z, x_i, y_i

@coroutine
def flash_std_3d(x0, y0, z0, dx, dy, dz, target, flash_id_key='flash_id', weight_key=None):
    """ This function assumes a regular grid in x and y with spacing dx, dy

        x0, y0 is the x coordinate of the lower left corner of the lower-left grid cell,
        i.e., the lower left node of the grid mesh in cartesian space

        Eliminates duplicate points in gridded space and sends the reduced
        set of points to the target.
    """
    while True:
        # assumes x,y,z are in same order as events
        events, flash, x,y,z = (yield)
        # print('Doing extent density',)
        x_i = np.floor( (x-x0)/dx ).astype('int32')
        y_i = np.floor( (y-y0)/dy ).astype('int32')
        z_i = np.floor( (z-z0)/dz ).astype('int32')
        log.debug(len(x_i))
        if len(x_i) > 0:
            log.info(('extent with points numbering', len(x_i), ' with weights', weight_key))
            unq_idx = unique_vectors(x_i, y_i, z_i, events[flash_id_key])
            # if x[unq_idx].shape[0] > 1:
            if weight_key != None:
                weight_lookup = dict(list(zip(flash[flash_id_key], flash[weight_key]**2.)))
                weights = [weight_lookup[fi] for fi in events[unq_idx]['flash_id']] #puts weights in same order as x[unq_idx], y[unq_idx]
                del weight_lookup
            else:
                weights = None
            target.send((x[unq_idx], y[unq_idx], z[unq_idx], weights))
            del weights, unq_idx
        # else:
            # print ''
        del events, flash, x, y, z, x_i, y_i, z_i


@coroutine
def extent_density(x0, y0, dx, dy, target, flash_id_key='flash_id',
    weight_key=None, event_grid_area_fraction_key=None):
    """ This function assumes a regular grid in x and y with spacing dx, dy

        x0, y0 is the x coordinate of the lower left corner of the lower-left grid cell,
        i.e., the lower left node of the grid mesh in cartesian space

        Eliminates duplicate points in gridded space and sends the reduced
        set of points to the target.
    """
    while True:
        # assumes x,y,z are in same order as events
        events, flash, x,y,z = (yield)
        # print 'Doing extent density',
        x_i = np.floor( (x-x0)/dx ).astype('int32')
        y_i = np.floor( (y-y0)/dy ).astype('int32')
        test_flash_id = 53735
        if len(x_i) > 0:
            log.info(('extent with points numbering', len(x_i), ' with weights', weight_key))
            unq_idx = unique_vectors(x_i, y_i, events[flash_id_key])
            # if x[unq_idx].shape[0] > 1:
            if weight_key != None:
                weight_lookup = dict(list(zip(flash[flash_id_key], flash[weight_key])))
                #puts weights in same order as x[unq_idx], y[unq_idx]
                weights = np.fromiter((weight_lookup[fi] for fi in
                    events[unq_idx]['flash_id']), dtype='float64')
                # del weight_lookup
            else:
                weights = None
            if event_grid_area_fraction_key is not None:
                # Each event with a unique index is replicated above
                # with the representative value for the flash (weights = None
                # implies a weight of +1 for each flash). If there is knowledge
                # of how much of the underlying grid cell each event fills
                # (e.g. from pixel-based event detector), then we can modify
                # the weights by how much of the grid cell is filled.
                # The logic here presumes that any of the events in the grid
                # cell cover as much area as any other, i.e., that the pixels
                # doing the event detection don't move during the time of the
                # flash.
                grid_frac = events[unq_idx][event_grid_area_fraction_key]
            else:
                grid_frac = None

            # Diagnostics
            # test_flash_mask = (events['flash_id'] == test_flash_id)
            # test_events = events[test_flash_mask]
            # if (test_flash_mask.sum() > 0) & (weight_key == 'area'):
            #     print("Data for flash {0}".format(test_flash_id))
            #     mesh_xi = test_events['mesh_xi']
            #     mesh_yi = test_events['mesh_yi']
            #     mesh_frac = test_events['mesh_frac']
            #     mesh_t = test_events['time']
            #     for vals in zip(mesh_t, mesh_frac,
            #                     mesh_xi, x_i[test_flash_mask],
            #                     mesh_yi, y_i[test_flash_mask],
            #                     ):
            #         print(vals, weight_lookup[test_flash_id])
            #
            # test_flash_mask = (events[unq_idx]['flash_id'] == test_flash_id)
            # test_events = events[unq_idx][test_flash_mask]
            # if (test_flash_mask.sum() > 0) & (weight_key == 'area'):
            #     print("Unique data for flash {0}".format(test_flash_id))
            #     mesh_xi = test_events['mesh_xi']
            #     mesh_yi = test_events['mesh_yi']
            #     mesh_frac = test_events['mesh_frac']
            #     mesh_t = test_events['time']
            #     for vals in zip(mesh_t, mesh_frac,
            #                     mesh_xi, x_i[unq_idx][test_flash_mask],
            #                     mesh_yi, y_i[unq_idx][test_flash_mask],
            #                     weights[test_flash_mask]):
            #         print(vals, weight_lookup[test_flash_id])

            target.send((x[unq_idx], y[unq_idx], weights, grid_frac))
            del weights, grid_frac, unq_idx
        # else:
            # print ''
        del events, flash, x, y, z, x_i, y_i


@coroutine
def extent_density_3d(x0, y0, z0, dx, dy, dz, target, flash_id_key='flash_id', weight_key=None):
    """ This function assumes a regular grid in x and y with spacing dx, dy

        x0, y0 is the x coordinate of the lower left corner of the lower-left grid cell,
        i.e., the lower left node of the grid mesh in cartesian space

        Eliminates duplicate points in gridded space and sends the reduced
        set of points to the target.
    """
    while True:
        # assumes x,y,z are in same order as events
        events, flash, x,y,z = (yield)
        # print('Doing extent density',)
        x_i = np.floor( (x-x0)/dx ).astype('int32')
        y_i = np.floor( (y-y0)/dy ).astype('int32')
        z_i = np.floor( (z-z0)/dz ).astype('int32')
        log.debug(len(x_i))
        if len(x_i) > 0:
            log.info(('extent with points numbering', len(x_i), ' with weights', weight_key))
            unq_idx = unique_vectors(x_i, y_i, z_i, events[flash_id_key])
            # if x[unq_idx].shape[0] > 1:
            if weight_key != None:
                weight_lookup = dict(list(zip(flash[flash_id_key], flash[weight_key])))
                weights = [weight_lookup[fi] for fi in events[unq_idx]['flash_id']] #puts weights in same order as x[unq_idx], y[unq_idx]
                del weight_lookup
            else:
                weights = None
            target.send((x[unq_idx], y[unq_idx], z[unq_idx], weights))
            del weights, unq_idx
        # else:
            # print ''
        del events, flash, x, y, z, x_i, y_i, z_i


@coroutine
def accumulate_points_on_grid(grid, xedge, yedge, out=None, label='',
        grid_frac_weights=False):
    assert xedge.shape[0] == grid.shape[0]+1
    assert yedge.shape[0] == grid.shape[1]+1
    if out == None:
        out = {}
    # grid = None

    # When we do a calculation like average flash area, we need to sum the
    # areas, and sum the flashes, and divide at the end. Otherwise, if we have
    # a frame that spans multiple data files (and therefore chunks of
    # x,y,weights) we will calculate the sum of the averages due to each chunk
    # instead of getting the true average. Therefore, create a set of grids for
    # tracking the accumulation, and update the final grid with the new
    # accumulation each time through the loop.
    count_hist = grid.copy()
    total_hist = grid.copy()

    have_weights = False

    try:
        while True:
            if grid_frac_weights:
                x, y, weights, grid_frac = (yield)
                # There is an issue with small weights being rounded to
                # zero in histogramdd, so multiply by some large value
                # and divide it back out later.
                # https://github.com/numpy/numpy/issues/9465
                # seems to not be necessary for the dynamic range we have
                # grid_frac = grid_frac.astype('f8')
                # grid_frac_scale = 1.0e5
                # grid_frac = grid_frac.astype('f8')*grid_frac_scale
            else:
                x, y, weights = (yield)
                grid_frac=None
            if len(x) > 0:
                x = np.atleast_1d(x)
                y = np.atleast_1d(y)
                log.info(('accumulating ', len(x), 'points for ', label))
                count, edges = np.histogramdd((x,y), bins=(xedge, yedge),
<<<<<<< HEAD
                    weights=grid_frac)
=======
                    weights=grid_frac, density=False)
>>>>>>> 386293ab

                count_hist += count.astype(count_hist.dtype)
                # if grid_frac_weights:
                #     count /= grid_frac_scale
                if weights is not None:
                    have_weights = True
                    # histogramdd sums up weights in each bin for density=False
                    if grid_frac is not None:
                        weights = weights*grid_frac
                    total, edges = np.histogramdd((x,y), bins=(xedge, yedge),
<<<<<<< HEAD
                        weights=weights)
=======
                        weights=weights, density=False)
>>>>>>> 386293ab
                    total_hist += total
                    del total, edges

                # try:
                    # count, edges = np.histogramdd((x,y), bins=(xedge, yedge), weights=weights)
                # except AttributeError:
                #     # if x,y are each scalars, need to make 1D arrays
                #     x = np.asarray((x,))
                #     y = np.asarray((y,))
                #     count, edges = np.histogramdd((x,y), bins=(xedge, yedge), weights=weights)
                # using += (as opposed to grid = grid + count) is essential
                # so that the user can retain a reference to the grid object
                # outside this routine.
                if grid is None:
                    grid = count
                    out['out'] = grid
                else:
                    if have_weights:
                        bad = (count_hist <= 0)
                        avg = np.asarray(total_hist, dtype='float32')/count_hist
                        avg[bad] = 0.0
                        del bad
                    else:
                        avg = count_hist
                    grid[:] = avg[:].astype(grid.dtype)
                    # grid += count.astype(grid.dtype)
                del count, avg
            del x, y, weights, grid_frac
            gc.collect()
    except GeneratorExit:
        out['out'] = grid

@coroutine
def accumulate_points_on_grid_3d(grid, xedge, yedge, zedge, out=None, label=''):
    assert xedge.shape[0] == grid.shape[0]+1
    assert yedge.shape[0] == grid.shape[1]+1
    assert zedge.shape[0] == grid.shape[2]+1
    if out == None:
        out = {}
    # grid = None
    try:
        while True:
            x, y, z, weights = (yield)
            if len(x) > 0:
                x = np.atleast_1d(x)
                y = np.atleast_1d(y)
                z = np.atleast_1d(z)
                log.info(('accumulating ', len(x), 'points for ', label))
<<<<<<< HEAD
                count, edges = np.histogramdd((x,y,z), bins=(xedge, yedge, zedge), weights=None)    
                
                if weights != None:
                    # histogramdd sums up weights in each bin for normed=False
                    total, edges = np.histogramdd((x,y,z), bins=(xedge, yedge, zedge), weights=weights)
=======
                count, edges = np.histogramdd((x,y,z), bins=(xedge, yedge, zedge), weights=None, density=False)

                if weights != None:
                    # histogramdd sums up weights in each bin for density=False
                    total, edges = np.histogramdd((x,y,z), bins=(xedge, yedge, zedge), weights=weights, density=False)
>>>>>>> 386293ab
                    # return the mean of the weights in each bin
                    bad = (count <= 0)
                    count = np.asarray(total, dtype='float32')/count
                    count[bad] = 0.0

                    del total, edges, bad

                # using += (as opposed to grid = grid + count) is essential
                # so that the user can retain a reference to the grid object
                # outside this routine.
                if grid is None:
                    grid = count
                    out['out'] = grid
                else:
                    grid += count.astype(grid.dtype)
                del count
            del x, y, z, weights
            gc.collect()
    except GeneratorExit:
        out['out'] = grid

##Repetition of functions below can probably be reduced to the original functions, however
##remain as this was the only way to get new gridded fields that were no the mean.

####FOR STANDARD DEVIATION OF A SINGLE FIELD:
@coroutine
def accumulate_points_on_grid_sdev(grid, grid2, xedge, yedge, out=None, label='', grid_frac_weights=True):
    assert xedge.shape[0] == grid.shape[0]+1
    assert yedge.shape[0] == grid.shape[1]+1
    if out == None:
        out = {}
    # grid = None
    try:
        while True:
            if grid_frac_weights:
                x, y, weights, grid_frac = (yield)
            else:
                x, y, weights = (yield)
                grid_frac=None
            if len(x) > 0:
                x = np.atleast_1d(x)
                y = np.atleast_1d(y)
                log.info(('accumulating ', len(x), 'points for ', label))
<<<<<<< HEAD
                count, edges = np.histogramdd((x,y), bins=(xedge, yedge), weights=grid_frac)    
                
                if weights is not None:
                    # histogramdd sums up weights in each bin for normed=False
                    total, edges = np.histogramdd((x,y), bins=(xedge, yedge), weights=np.asarray(weights)**2.)
                    
=======
                count, edges = np.histogramdd((x,y), bins=(xedge, yedge), weights=grid_frac, density=False)

                if weights is not None:
                    # histogramdd sums up weights in each bin for density=False
                    total, edges = np.histogramdd((x,y), bins=(xedge, yedge), weights=np.asarray(weights)**2., density=False)

>>>>>>> 386293ab
                    # return the mean of the weights in each bin
                    bad = (count <= 0)
                    count = np.asarray(total, dtype='float32')/count
                    count[bad] = 0.0

                    del total, edges, bad

                # using += (as opposed to grid = grid + count) is essential
                # so that the user can retain a reference to the grid object
                # outside this routine.
                if grid is None:
                    grid = count
                    out['out'] = grid
                else:
                    grid += count.astype(grid.dtype)
                    grid = np.sqrt(grid - (grid2)**2.)
                del count
            del x, y, weights
            gc.collect()
    except GeneratorExit:
        out['out'] = grid

@coroutine
def accumulate_points_on_grid_sdev_3d(grid, grid2, xedge, yedge, zedge, out=None, label=''):
    assert xedge.shape[0] == grid.shape[0]+1
    assert yedge.shape[0] == grid.shape[1]+1
    assert zedge.shape[0] == grid.shape[2]+1
    if out == None:
        out = {}
    # grid = None
    try:
        while True:
            x, y, z, weights = (yield)
            if len(x) > 0:
                x = np.atleast_1d(x)
                y = np.atleast_1d(y)
                z = np.atleast_1d(z)
                log.info(('accumulating ', len(x), 'points for ', label))
<<<<<<< HEAD
                count, edges = np.histogramdd((x,y,z), bins=(xedge, yedge, zedge), weights=None)    
                
                if weights != None:
                    # histogramdd sums up weights in each bin for normed=False
                    total, edges = np.histogramdd((x,y,z), bins=(xedge, yedge, zedge), weights=np.asarray(weights)**2.)
                    
=======
                count, edges = np.histogramdd((x,y,z), bins=(xedge, yedge, zedge), weights=None, density=False)

                if weights != None:
                    # histogramdd sums up weights in each bin for density=False
                    total, edges = np.histogramdd((x,y,z), bins=(xedge, yedge, zedge), weights=np.asarray(weights)**2., density=False)

>>>>>>> 386293ab
                    # return the mean of the weights in each bin
                    bad = (count <= 0)
                    count = np.asarray(total, dtype='float32')/count
                    count[bad] = 0.0

                    del total, edges, bad

                # using += (as opposed to grid = grid + count) is essential
                # so that the user can retain a reference to the grid object
                # outside this routine.
                if grid is None:
                    grid = count
                    out['out'] = grid
                else:
                    grid += count.astype(grid.dtype)
                    grid = np.sqrt(grid - (grid2)**2.)
                del count
            del x, y, z, weights
            gc.collect()
    except GeneratorExit:
        out['out'] = grid


#####For Minima of extensive quantities:
@coroutine
def accumulate_minimum_on_grid(grid, xedge, yedge, out=None, label='', grid_frac_weights=True):
    """
    Instead of adding values from the counts produced from new blobs of data as
    they arrive, take the minimum of the previous value and the new value at
    each grid location. Logic prior to this function must eliminate all but one
    of the values at each grid cell, since the histogram process accumulates
    all of the values at that grid cell location for the blob of data that.
    arrives.
    """
    assert xedge.shape[0] == grid.shape[0]+1
    assert yedge.shape[0] == grid.shape[1]+1
    if out == None:
        out = {}
    # grid = None
    try:
        while True:
            if grid_frac_weights:
                x, y, weights, grid_frac = (yield)
            else:
                x, y, weights = (yield)
                grid_frac=None
            if len(x) > 0:
                x = np.atleast_1d(x)
                y = np.atleast_1d(y)
                log.info(('accumulating ', len(x), 'points for ', label))
<<<<<<< HEAD
                count, edges = np.histogramdd((x,y), bins=(xedge, yedge), weights=grid_frac)    
                
=======
                count, edges = np.histogramdd((x,y), bins=(xedge, yedge), weights=grid_frac, density=False)

>>>>>>> 386293ab
                if weights is not None:
                    have_weights = True
                    # histogramdd sums up weights in each bin for density=False
                    if grid_frac is not None:
                        weights = weights*grid_frac
                    total, edges = np.histogramdd((x,y), bins=(xedge, yedge),
<<<<<<< HEAD
                        weights=weights)
=======
                        weights=weights, density=False)
>>>>>>> 386293ab
                    # return the mean of the weights in each bin
                    bad = (count <= 0)
                    count = np.asarray(total, dtype='float32')#/count
                    count[bad] = 0.0
                    del total, edges, bad

                # using += (as opposed to grid = grid + count) is essential
                # so that the user can retain a reference to the grid object
                # outside this routine.
                if grid is None:
                    grid = count
                    out['out'] = grid
                else:
                    hascount, hasgrid = (count > 0), (grid > 0)
                    compboth = hasgrid & hascount
                    countonly = np.isclose(grid, 0) & hascount
                    minboth = np.minimum(grid[compboth],
                              count[compboth].astype(grid.dtype))
                    grid[compboth] = minboth
                    grid[countonly] = count[countonly].astype(grid.dtype)
                del count
            del x, y, weights
            gc.collect()
    except GeneratorExit:
        out['out'] = grid


#####FOR TOTAL ENERGY:
@coroutine
def accumulate_energy_on_grid(grid, xedge, yedge, out=None, label='', grid_frac_weights=True):
    """
    Like accumulate_points_on_grid, but doesn't normalize by the total count
    """
    assert xedge.shape[0] == grid.shape[0]+1
    assert yedge.shape[0] == grid.shape[1]+1
    if out == None:
        out = {}
    # grid = None
    try:
        while True:
            if grid_frac_weights:
                x, y, weights, grid_frac = (yield)
            else:
                x, y, weights = (yield)
                grid_frac=None
            if len(x) > 0:
                x = np.atleast_1d(x)
                y = np.atleast_1d(y)
                log.info(('accumulating ', len(x), 'points for ', label))
<<<<<<< HEAD
                count, edges = np.histogramdd((x,y), bins=(xedge, yedge), weights=grid_frac)    
                
=======
                count, edges = np.histogramdd((x,y), bins=(xedge, yedge), weights=grid_frac, density=False)

>>>>>>> 386293ab
                if weights is not None:
                    have_weights = True
                    # histogramdd sums up weights in each bin for density=False
                    if grid_frac is not None:
                        weights = weights*grid_frac
                    total, edges = np.histogramdd((x,y), bins=(xedge, yedge),
<<<<<<< HEAD
                        weights=weights)
=======
                        weights=weights, density=False)
>>>>>>> 386293ab
                    # return the mean of the weights in each bin
                    bad = (count <= 0)
                    count = np.asarray(total, dtype='float32')#/count
                    count[bad] = 0.0
                    del total, edges, bad

                # using += (as opposed to grid = grid + count) is essential
                # so that the user can retain a reference to the grid object
                # outside this routine.
                if grid is None:
                    grid = count
                    out['out'] = grid
                else:
                    grid += count.astype(grid.dtype)
                del count
            del x, y, weights
            gc.collect()
    except GeneratorExit:
        out['out'] = grid

@coroutine
def accumulate_energy_on_grid_3d(grid, xedge, yedge, zedge, out=None, label=''):
    assert xedge.shape[0] == grid.shape[0]+1
    assert yedge.shape[0] == grid.shape[1]+1
    assert zedge.shape[0] == grid.shape[2]+1
    if out == None:
        out = {}
    # grid = None
    try:
        while True:
            x, y, z, weights = (yield)
            if len(x) > 0:
                x = np.atleast_1d(x)
                y = np.atleast_1d(y)
                z = np.atleast_1d(z)
                log.info(('accumulating ', len(x), 'points for ', label))
<<<<<<< HEAD
                count, edges = np.histogramdd((x,y,z), bins=(xedge, yedge, zedge), weights=None)    
                
                if weights != None:
                    # histogramdd sums up weights in each bin for normed=False
                    total, edges = np.histogramdd((x,y,z), bins=(xedge, yedge, zedge), weights=np.abs(weights))
                    
=======
                count, edges = np.histogramdd((x,y,z), bins=(xedge, yedge, zedge), weights=None, density=False)

                if weights != None:
                    # histogramdd sums up weights in each bin for density=False
                    total, edges = np.histogramdd((x,y,z), bins=(xedge, yedge, zedge), weights=np.abs(weights), density=False)

>>>>>>> 386293ab
                    # return the mean of the weights in each bin
                    bad = (count <= 0)
                    count = np.asarray(total, dtype='float32')#/count
                    count[bad] = 0.0

                    del total, edges, bad

                # try:
                    # count, edges = np.histogramdd((x,y), bins=(xedge, yedge), weights=weights)
                # except AttributeError:
                #     # if x,y are each scalars, need to make 1D arrays
                #     x = np.asarray((x,))
                #     y = np.asarray((y,))
                #     count, edges = np.histogramdd((x,y), bins=(xedge, yedge), weights=weights)
                # using += (as opposed to grid = grid + count) is essential
                # so that the user can retain a reference to the grid object
                # outside this routine.
                if grid is None:
                    grid = count
                    out['out'] = grid
                else:
                    grid += count.astype(grid.dtype)
                del count
            del x, y, z, weights
            gc.collect()
    except GeneratorExit:
        out['out'] = grid

# if __name__ == '__main__':
#     do_profile=False
#     if do_profile:
#         import hotshot
#         from hotshot import stats
#         prof = hotshot.Profile("density_test_profile")
#         prof.runcall(example)
#         prof.close()
#         s=stats.load("density_test_profile")
#         s.sort_stats("time").print_stats()
#     else:
#         x_coord, y_coord, lons, lats, test_grid = example()<|MERGE_RESOLUTION|>--- conflicted
+++ resolved
@@ -628,11 +628,7 @@
                 y = np.atleast_1d(y)
                 log.info(('accumulating ', len(x), 'points for ', label))
                 count, edges = np.histogramdd((x,y), bins=(xedge, yedge),
-<<<<<<< HEAD
-                    weights=grid_frac)
-=======
                     weights=grid_frac, density=False)
->>>>>>> 386293ab
 
                 count_hist += count.astype(count_hist.dtype)
                 # if grid_frac_weights:
@@ -643,11 +639,7 @@
                     if grid_frac is not None:
                         weights = weights*grid_frac
                     total, edges = np.histogramdd((x,y), bins=(xedge, yedge),
-<<<<<<< HEAD
-                        weights=weights)
-=======
                         weights=weights, density=False)
->>>>>>> 386293ab
                     total_hist += total
                     del total, edges
 
@@ -696,19 +688,11 @@
                 y = np.atleast_1d(y)
                 z = np.atleast_1d(z)
                 log.info(('accumulating ', len(x), 'points for ', label))
-<<<<<<< HEAD
-                count, edges = np.histogramdd((x,y,z), bins=(xedge, yedge, zedge), weights=None)    
-                
-                if weights != None:
-                    # histogramdd sums up weights in each bin for normed=False
-                    total, edges = np.histogramdd((x,y,z), bins=(xedge, yedge, zedge), weights=weights)
-=======
                 count, edges = np.histogramdd((x,y,z), bins=(xedge, yedge, zedge), weights=None, density=False)
 
                 if weights != None:
                     # histogramdd sums up weights in each bin for density=False
                     total, edges = np.histogramdd((x,y,z), bins=(xedge, yedge, zedge), weights=weights, density=False)
->>>>>>> 386293ab
                     # return the mean of the weights in each bin
                     bad = (count <= 0)
                     count = np.asarray(total, dtype='float32')/count
@@ -752,21 +736,12 @@
                 x = np.atleast_1d(x)
                 y = np.atleast_1d(y)
                 log.info(('accumulating ', len(x), 'points for ', label))
-<<<<<<< HEAD
-                count, edges = np.histogramdd((x,y), bins=(xedge, yedge), weights=grid_frac)    
-                
-                if weights is not None:
-                    # histogramdd sums up weights in each bin for normed=False
-                    total, edges = np.histogramdd((x,y), bins=(xedge, yedge), weights=np.asarray(weights)**2.)
-                    
-=======
                 count, edges = np.histogramdd((x,y), bins=(xedge, yedge), weights=grid_frac, density=False)
 
                 if weights is not None:
                     # histogramdd sums up weights in each bin for density=False
                     total, edges = np.histogramdd((x,y), bins=(xedge, yedge), weights=np.asarray(weights)**2., density=False)
 
->>>>>>> 386293ab
                     # return the mean of the weights in each bin
                     bad = (count <= 0)
                     count = np.asarray(total, dtype='float32')/count
@@ -805,21 +780,12 @@
                 y = np.atleast_1d(y)
                 z = np.atleast_1d(z)
                 log.info(('accumulating ', len(x), 'points for ', label))
-<<<<<<< HEAD
-                count, edges = np.histogramdd((x,y,z), bins=(xedge, yedge, zedge), weights=None)    
-                
-                if weights != None:
-                    # histogramdd sums up weights in each bin for normed=False
-                    total, edges = np.histogramdd((x,y,z), bins=(xedge, yedge, zedge), weights=np.asarray(weights)**2.)
-                    
-=======
                 count, edges = np.histogramdd((x,y,z), bins=(xedge, yedge, zedge), weights=None, density=False)
 
                 if weights != None:
                     # histogramdd sums up weights in each bin for density=False
                     total, edges = np.histogramdd((x,y,z), bins=(xedge, yedge, zedge), weights=np.asarray(weights)**2., density=False)
 
->>>>>>> 386293ab
                     # return the mean of the weights in each bin
                     bad = (count <= 0)
                     count = np.asarray(total, dtype='float32')/count
@@ -870,24 +836,15 @@
                 x = np.atleast_1d(x)
                 y = np.atleast_1d(y)
                 log.info(('accumulating ', len(x), 'points for ', label))
-<<<<<<< HEAD
-                count, edges = np.histogramdd((x,y), bins=(xedge, yedge), weights=grid_frac)    
-                
-=======
                 count, edges = np.histogramdd((x,y), bins=(xedge, yedge), weights=grid_frac, density=False)
 
->>>>>>> 386293ab
                 if weights is not None:
                     have_weights = True
                     # histogramdd sums up weights in each bin for density=False
                     if grid_frac is not None:
                         weights = weights*grid_frac
                     total, edges = np.histogramdd((x,y), bins=(xedge, yedge),
-<<<<<<< HEAD
-                        weights=weights)
-=======
                         weights=weights, density=False)
->>>>>>> 386293ab
                     # return the mean of the weights in each bin
                     bad = (count <= 0)
                     count = np.asarray(total, dtype='float32')#/count
@@ -937,24 +894,15 @@
                 x = np.atleast_1d(x)
                 y = np.atleast_1d(y)
                 log.info(('accumulating ', len(x), 'points for ', label))
-<<<<<<< HEAD
-                count, edges = np.histogramdd((x,y), bins=(xedge, yedge), weights=grid_frac)    
-                
-=======
                 count, edges = np.histogramdd((x,y), bins=(xedge, yedge), weights=grid_frac, density=False)
 
->>>>>>> 386293ab
                 if weights is not None:
                     have_weights = True
                     # histogramdd sums up weights in each bin for density=False
                     if grid_frac is not None:
                         weights = weights*grid_frac
                     total, edges = np.histogramdd((x,y), bins=(xedge, yedge),
-<<<<<<< HEAD
-                        weights=weights)
-=======
                         weights=weights, density=False)
->>>>>>> 386293ab
                     # return the mean of the weights in each bin
                     bad = (count <= 0)
                     count = np.asarray(total, dtype='float32')#/count
@@ -991,21 +939,12 @@
                 y = np.atleast_1d(y)
                 z = np.atleast_1d(z)
                 log.info(('accumulating ', len(x), 'points for ', label))
-<<<<<<< HEAD
-                count, edges = np.histogramdd((x,y,z), bins=(xedge, yedge, zedge), weights=None)    
-                
-                if weights != None:
-                    # histogramdd sums up weights in each bin for normed=False
-                    total, edges = np.histogramdd((x,y,z), bins=(xedge, yedge, zedge), weights=np.abs(weights))
-                    
-=======
                 count, edges = np.histogramdd((x,y,z), bins=(xedge, yedge, zedge), weights=None, density=False)
 
                 if weights != None:
                     # histogramdd sums up weights in each bin for density=False
                     total, edges = np.histogramdd((x,y,z), bins=(xedge, yedge, zedge), weights=np.abs(weights), density=False)
 
->>>>>>> 386293ab
                     # return the mean of the weights in each bin
                     bad = (count <= 0)
                     count = np.asarray(total, dtype='float32')#/count
